"""Business logic for the "acquisition_handler" DAG."""

import logging
import re
from pathlib import Path

from airflow.exceptions import AirflowFailException
from airflow.models import TaskInstance
from common.keys import (
    DAG_DELIMITER,
    AcquisitionMonitorErrors,
    AirflowVars,
    DagContext,
    DagParams,
    Dags,
    InstrumentKeys,
    OpArgs,
    XComKeys,
)
from common.settings import (
    get_instrument_settings,
)
from common.utils import (
    get_airflow_variable,
    get_xcom,
    put_xcom,
    trigger_dag_run,
)
from file_handling import copy_file, get_file_hash, get_file_size
from raw_file_wrapper_factory import (
    CopyPathProvider,
    RawFileMonitorWrapper,
    RawFileWrapperFactory,
)

from shared.db.interface import get_raw_file_by_id, update_raw_file
from shared.db.models import (
    BackupStatus,
    RawFile,
    RawFileStatus,
    get_created_at_year_month,
)
from shared.keys import (
    DDA_FLAG_IN_RAW_FILE_NAME,
<<<<<<< HEAD
    FORBIDDEN_CHARACTERS_IN_RAW_FILE_NAME,
=======
    FORBIDDEN_CHARACTERS_REGEXP,
    Locations,
>>>>>>> b342ea6b
)
from shared.yamlsettings import YamlKeys, get_path


def compute_checksum(ti: TaskInstance, **kwargs) -> bool:
    """Compute checksums for files in a raw file and store them in DB and XCom."""
    raw_file_id = kwargs[DagContext.PARAMS][DagParams.RAW_FILE_ID]

    raw_file = get_raw_file_by_id(raw_file_id)

    # TODO: this could be moved to an upfront task
    acquisition_monitor_errors = get_xcom(ti, XComKeys.ACQUISITION_MONITOR_ERRORS, [])
    if any(
        AcquisitionMonitorErrors.FILE_GOT_RENAMED in error
        for error in acquisition_monitor_errors
    ):
        logging.warning(
            f"Skipping copy for raw file {raw_file_id}: {acquisition_monitor_errors}"
        )

        update_raw_file(
            raw_file_id,
            new_status=RawFileStatus.ACQUISITION_FAILED,
            status_details=AcquisitionMonitorErrors.FILE_GOT_RENAMED,
            backup_status=BackupStatus.SKIPPED,
        )
        return False  # skip downstream tasks

    update_raw_file(raw_file_id, new_status=RawFileStatus.CHECKSUMMING)

    copy_wrapper = RawFileWrapperFactory.create_write_wrapper(
        raw_file=raw_file,
        path_provider=CopyPathProvider,
    )

    files_size_and_hashsum: dict[Path, tuple[float, str]] = {}
    files_dst_paths: dict[Path, Path] = {}
    file_info: dict[str, tuple[float, str]] = {}
    total_file_size = 0
    for src_path, dst_path in copy_wrapper.get_files_to_copy().items():
        file_size = get_file_size(src_path)
        total_file_size += file_size
        size_and_hashsum = (file_size, get_file_hash(src_path))

        files_dst_paths[src_path] = dst_path
        files_size_and_hashsum[src_path] = size_and_hashsum

        # file_info needs dst_path-related keys to correctly account for collisions
        file_info[str(dst_path.relative_to(copy_wrapper.target_folder_path))] = (
            size_and_hashsum
        )

    # to make this unusual situation transparent in UI:
    if not files_size_and_hashsum:
        raise AirflowFailException("No files were found!")

    if existing_file_info := raw_file.file_info:
        logging.warning(
            f"Raw file {raw_file_id} already has file_info, checking for equality."
        )

        errors = _compare_file_info(existing_file_info, file_info)
        if errors:
            raise AirflowFailException(
                f"File info mismatch for {raw_file_id}: {', '.join(errors)}"
            )

    update_raw_file(
        raw_file_id,
        new_status=RawFileStatus.CHECKSUMMING_DONE,
        size=total_file_size,
        file_info=file_info,
    )

    put_xcom(
        ti,
        XComKeys.FILES_SIZE_AND_HASHSUM,
        {str(k): v for k, v in files_size_and_hashsum.items()},
    )
    put_xcom(
        ti,
        XComKeys.FILES_DST_PATHS,
        {str(k): str(v) for k, v in files_dst_paths.items()},
    )

    return True  # continue with downstream tasks


def _compare_file_info(
    existing_file_info: dict[str, tuple[float, str]],
    file_info: dict[str, tuple[float, str]],
) -> list[str]:
    """Compare existing file info with new file info and return a list of errors."""
    errors = []
    for file_name, size_and_hash in existing_file_info.items():
        if list(file_info.get(file_name, [])) != list(
            size_and_hash
        ):  # the existing file_info gets stored as a list
            errors.append(
                f"File info mismatch for {file_name}: existing {size_and_hash}, new {file_info.get(file_name)}"
            )
    if len(file_info) != len(existing_file_info):
        errors.append(
            f"File info length mismatch: existing {len(existing_file_info)}, new {len(file_info)}"
        )
    return errors


def copy_raw_file(ti: TaskInstance, **kwargs) -> None:
    """Copy all data associated with a raw file to the target location."""
    raw_file_id = kwargs[DagContext.PARAMS][DagParams.RAW_FILE_ID]
    instrument_id = kwargs[OpArgs.INSTRUMENT_ID]

    files_dst_paths = {
        Path(k): Path(v) for k, v in get_xcom(ti, XComKeys.FILES_DST_PATHS).items()
    }
    files_size_and_hashsum = {
        Path(k): v for k, v in get_xcom(ti, XComKeys.FILES_SIZE_AND_HASHSUM).items()
    }

    raw_file = get_raw_file_by_id(raw_file_id)
    backup_base_path = get_backup_base_path(instrument_id, raw_file)

    update_raw_file(
        raw_file_id,
        new_status=RawFileStatus.COPYING,
        backup_base_path=str(backup_base_path),
        backup_status=BackupStatus.IN_PROGRESS,
    )

    if overwrite := (
        get_airflow_variable(AirflowVars.BACKUP_OVERWRITE_FILE_ID, "") == raw_file.id
    ):
        logging.warning(
            f"Will overwrite files as requested by Airflow variable {AirflowVars.BACKUP_OVERWRITE_FILE_ID}."
        )

    copied_files: dict[Path, tuple[float, str]] = {}
    for src_path, dst_path in files_dst_paths.items():
        src_size, src_hash = files_size_and_hashsum[src_path]
        dst_size, dst_hash = copy_file(
            src_path, dst_path, src_hash, overwrite=overwrite
        )
        copied_files[src_path] = (dst_size, dst_hash)

    try:
        _verify_copied_files(copied_files, files_dst_paths, files_size_and_hashsum)
    except ValueError as e:
        update_raw_file(
            raw_file_id,
            backup_status=BackupStatus.FAILED,
        )
        raise AirflowFailException(e) from e

    update_raw_file(
        raw_file_id,
        new_status=RawFileStatus.COPYING_DONE,
        backup_status=BackupStatus.DONE,
    )


def get_backup_base_path(instrument_id: str, raw_file: RawFile) -> Path:
    """Get the backup base path for the given instrument and raw file, e.g. /fs/pool/backup/test2/2025_07 ."""
    return (
        get_path(YamlKeys.Locations.BACKUP)
        / instrument_id
        / get_created_at_year_month(raw_file)
    )


def _verify_copied_files(
    copied_files: dict[Path, tuple[float, str]],
    files_dst_paths: dict[Path, Path],
    files_size_and_hashsum: dict[Path, tuple[float, str]],
) -> None:
    """Verify that the copied files match the original files in size and hash."""
    errors = []
    for src_path, (dst_size, dst_hash) in copied_files.items():
        src_size, src_hash = files_size_and_hashsum.get(src_path, (None, None))
        dst_path = files_dst_paths.get(src_path)
        if dst_size != src_size or dst_hash != src_hash:
            errors.append(
                f"Mismatch after copy: {src_path} {dst_path} {src_size} {dst_size} {src_hash} {dst_hash}"
            )
    if len(copied_files) != len(files_size_and_hashsum):
        errors.append(
            f"Length mismatch: {len(copied_files)=} != {len(files_size_and_hashsum)=}"
        )
    if errors:
        raise ValueError(f"File copy failed with errors: {','.join(errors)}")


def start_file_mover(ti: TaskInstance, **kwargs) -> None:
    """Trigger the file_mover DAG for a specific raw file."""
    del ti  # unused
    raw_file_id = kwargs[DagContext.PARAMS][DagParams.RAW_FILE_ID]
    instrument_id = kwargs[OpArgs.INSTRUMENT_ID]

    time_delay_minutes = get_instrument_settings(
        instrument_id, InstrumentKeys.FILE_MOVE_DELAY_M
    )

    if time_delay_minutes < 0:
        logging.info(f"Skipping file mover for {raw_file_id=}: {time_delay_minutes=}")
        return

    trigger_dag_run(
        f"{Dags.FILE_MOVER}{DAG_DELIMITER}{instrument_id}",
        {
            DagParams.RAW_FILE_ID: raw_file_id,
        },
        time_delay_minutes=time_delay_minutes,
    )


def _count_special_characters(raw_file_id: str) -> int:
    """Check if the raw file name contains special characters."""
    pattern = re.compile(FORBIDDEN_CHARACTERS_REGEXP)
    return len(pattern.findall(raw_file_id))


def decide_processing(ti: TaskInstance, **kwargs) -> bool:
    """Decide whether to start the acquisition_processor DAG.

    Skip the downstream tasks if the raw file is not suitable for processing:
        - if the acquisition monitor has reported errors
        - if the raw file name contains the DDA flag
        - if the raw file name contains special characters
    """
    raw_file_id = kwargs[DagContext.PARAMS][DagParams.RAW_FILE_ID]
    instrument_id = kwargs[OpArgs.INSTRUMENT_ID]
    acquisition_monitor_errors = get_xcom(ti, XComKeys.ACQUISITION_MONITOR_ERRORS, [])
    raw_file = get_raw_file_by_id(raw_file_id)

    if any(
        AcquisitionMonitorErrors.MAIN_FILE_MISSING in err
        for err in acquisition_monitor_errors
    ):
        new_status = RawFileStatus.ACQUISITION_FAILED
        status_details = ";".join(acquisition_monitor_errors)
    elif get_instrument_settings(instrument_id, InstrumentKeys.SKIP_QUANTING):
        new_status = RawFileStatus.DONE_NOT_QUANTED
        status_details = "Quanting disabled for this instrument."
    elif DDA_FLAG_IN_RAW_FILE_NAME in raw_file_id.lower():
        new_status = RawFileStatus.DONE_NOT_QUANTED
        status_details = "Filename contains 'dda'."
    elif _count_special_characters(raw_file_id):
        new_status = RawFileStatus.DONE_NOT_QUANTED
        status_details = "Filename contains special characters."
    elif raw_file.size == 0:
        new_status = RawFileStatus.ACQUISITION_FAILED
        status_details = "File size is zero."
    elif RawFileMonitorWrapper.is_corrupted_file_name(raw_file.original_name):
        new_status = RawFileStatus.ACQUISITION_FAILED
        status_details = "File name indicates failed acquisition."
    else:
        return True  # continue with downstream tasks

    logging.info(f"Skipping downstream tasks: {status_details=}")

    update_raw_file(
        raw_file_id,
        new_status=new_status,
        status_details=status_details,
    )

    return False  # skip downstream tasks


def start_acquisition_processor(ti: TaskInstance, **kwargs) -> None:
    """Trigger an acquisition_processor DAG run for specific raw files.

    Each raw file is added to the database first.
    Then, for each raw file, the project id is determined.
    Only for raw files that carry a project id, the acquisition_handler DAG is triggered.
    """
    del ti  # unused
    instrument_id = kwargs[OpArgs.INSTRUMENT_ID]
    raw_file_id = kwargs[DagContext.PARAMS][DagParams.RAW_FILE_ID]

    dag_id_to_trigger = f"{Dags.ACQUISITION_PROCESSOR}{DAG_DELIMITER}{instrument_id}"

    update_raw_file(raw_file_id, new_status=RawFileStatus.QUEUED_FOR_QUANTING)

    trigger_dag_run(
        dag_id_to_trigger,
        {
            DagParams.RAW_FILE_ID: raw_file_id,
        },
    )<|MERGE_RESOLUTION|>--- conflicted
+++ resolved
@@ -42,12 +42,7 @@
 )
 from shared.keys import (
     DDA_FLAG_IN_RAW_FILE_NAME,
-<<<<<<< HEAD
-    FORBIDDEN_CHARACTERS_IN_RAW_FILE_NAME,
-=======
     FORBIDDEN_CHARACTERS_REGEXP,
-    Locations,
->>>>>>> b342ea6b
 )
 from shared.yamlsettings import YamlKeys, get_path
 
