--- conflicted
+++ resolved
@@ -111,13 +111,6 @@
     put_xcom(ti, XComKeys.RAW_FILE_ID, raw_file_id)
 
 
-<<<<<<< HEAD
-=======
-def _create_export_command(mapping: dict[str, str]) -> str:
-    """Create a bash command to export environment variables."""
-    return "\n".join([f"export {k}={v}" for k, v in mapping.items()])
-
-
 def _get_slurm_job_id_from_log(output_path: Path) -> str | None:
     """Extract the SLURM job id from the log file, return None if file or id not existing."""
     log_file = output_path / AlphaDiaConstants.LOG_FILE_NAME
@@ -132,7 +125,6 @@
     return None
 
 
->>>>>>> a2255a0d
 def run_quanting(ti: TaskInstance, **kwargs) -> None:
     """Run the quanting job on the cluster."""
     del kwargs  # unused
