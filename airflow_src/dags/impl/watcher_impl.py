--- conflicted
+++ resolved
@@ -43,11 +43,7 @@
         raw_file_names.remove(raw_file_name)
 
     logging.info(
-<<<<<<< HEAD
-        f"Raw files to check project_id on: {len(raw_file_names)} {raw_file_names}"
-=======
         f"Raw files left after DB check: {len(raw_file_names)} {raw_file_names}"
->>>>>>> 2ae1ee80
     )
 
     put_xcom(ti, XComKeys.RAW_FILE_NAMES, raw_file_names)
@@ -62,10 +58,6 @@
         f"Raw files to be checked on project id: {len(raw_file_names)} {raw_file_names}"
     )
 
-<<<<<<< HEAD
-    # remove all raw files that do not have a project but add them to the DB as 'ignored'
-=======
->>>>>>> 2ae1ee80
     all_project_ids = get_all_project_ids()
 
     raw_file_handling_decisions = {}
@@ -80,15 +72,7 @@
         else:
             raw_file_handling_decisions[raw_file_name] = True
 
-<<<<<<< HEAD
-    logging.info(
-        f"Raw files to spawn acquisition_handler for: {len(raw_file_names)} {raw_file_names}"
-    )
-
-    put_xcom(ti, XComKeys.RAW_FILE_NAMES, raw_file_names)
-=======
     put_xcom(ti, XComKeys.RAW_FILE_HANDLING_DECISIONS, raw_file_handling_decisions)
->>>>>>> 2ae1ee80
 
 
 def start_acquisition_handler(ti: TaskInstance, **kwargs) -> None:
