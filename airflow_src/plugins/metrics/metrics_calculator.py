--- conflicted
+++ resolved
@@ -118,30 +118,6 @@
         self._metrics[f"{column}"] = df[column].mean()
 
 
-<<<<<<< HEAD
-        for col in [
-            "proteins",
-            "precursors",
-            "ms1_accuracy",
-            "fwhm_rt",
-            "ms1_error",
-            "ms2_error",
-            "rt_error",
-            "mobility_error",
-        ]:
-            self._metrics[f"{col}"] = stat_df[col].mean()
-
-
-class InternalStats(Metrics):
-    """Internal statistics."""
-
-    def _calc(self) -> None:
-        """Calculate metrics."""
-        stat_df = self._data_store[OutputFiles.INTERNAL]
-
-        for col in ["duration_optimization", "duration_extraction"]:
-            self._metrics[f"{col}"] = stat_df[col].mean()
-=======
 class InternalStats(Metrics):
     """Internal statistics."""
 
@@ -152,7 +128,6 @@
     def _calc(self, df: pd.DataFrame, column: str) -> None:
         """Calculate metrics."""
         self._metrics[f"{column}"] = df[column].mean()
->>>>>>> 4da041ab
 
 
 class PrecursorStats(Metrics):
