--- conflicted
+++ resolved
@@ -32,19 +32,16 @@
     absolute_path: /fs/pool-2/airflow_logs
 
 general:
-<<<<<<< HEAD
   job_engine:
     type: slurm
+  notifications:
+    ops_alerts_webhook_url: "https://hooks.slack.com/services/<something> or https://...api.powerplatform.com:443/powerautomate/automations/<something>"
+    business_alerts_webhook_url: "https://hooks.slack.com/services/<something> or https://...api.powerplatform.com:443/powerautomate/automations/<something>"
+    hostname: "<hostname>"
+    webapp_url: "<webapp_url>"
 
 backup:
   backup_type: local # or 's3'
   s3:
     region: eu-central-1
-    bucket_prefix: alphakraken
-=======
-  notifications:
-    ops_alerts_webhook_url: "https://hooks.slack.com/services/<something> or https://...api.powerplatform.com:443/powerautomate/automations/<something>"
-    business_alerts_webhook_url: "https://hooks.slack.com/services/<something> or https://...api.powerplatform.com:443/powerautomate/automations/<something>"
-    hostname: "<hostname>"
-    webapp_url: "<webapp_url>"
->>>>>>> 7b64427a
+    bucket_prefix: alphakraken