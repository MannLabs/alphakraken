"""Simple data overview."""

from dataclasses import dataclass
from datetime import datetime
from pathlib import Path

import pandas as pd
import plotly.express as px
import pytz

# ruff: noqa: PD002 # `inplace=True` should be avoided; it has inconsistent behavior
import streamlit as st
import yaml
from matplotlib import pyplot as plt
from service.components import (
    get_display_time,
    get_full_backup_path,
    get_terminal_status_counts,
    highlight_status_cell,
    show_date_select,
    show_filter,
    show_sandbox_message,
)
from service.data_handling import get_combined_raw_files_and_metrics_df, get_lag_time
from service.db import get_full_raw_file_data, get_raw_file_and_metrics_data
from service.utils import (
    APP_URL,
    DEFAULT_MAX_AGE_OVERVIEW,
    DEFAULT_MAX_TABLE_LEN,
    FILTER_MAPPING,
    Cols,
    QueryParams,
    _log,
    display_info_message,
    display_plotly_chart,
)

from shared.db.models import ERROR_STATUSES, TERMINAL_STATUSES

<<<<<<< HEAD
BASELINE_PREFIX = "BASELINE_"

_log(f"loading {__file__}")
=======
_log(f"loading {__file__} {st.query_params}")
>>>>>>> ba8b0420


@dataclass
class Column:
    """Data class for information on how to display a column information."""

    name: str
    # hide column in table
    hide: bool = False
    # move column to end of table
    at_end: bool = False
    # color gradient in table: None (no gradient), "green_is_high" (green=high, red=low), "red_is_high" (red=high, green=low)
    color_gradient: str | None = None
    # show as plot
    plot: bool = False
    # use log scale for plot
    log_scale: bool = False
    # alternative names in the database
    alternative_names: list[str] | None = None
    # optional plot
    plot_optional: bool = False


def _load_columns_from_yaml() -> tuple[Column, ...]:
    """Load column configuration from YAML file."""
    columns_config_file_path = Path(__file__).parent / ".." / "columns_config.yaml"

    with columns_config_file_path.open() as f:
        columns_config = yaml.safe_load(f)

    return tuple(
        [
            Column(
                name=column["name"],
                hide=column.get("hide"),
                at_end=column.get("at_end"),
                color_gradient=column.get("color_gradient"),
                plot=column.get("plot"),
                log_scale=column.get("log_scale"),
                alternative_names=column.get("alternative_names"),
                plot_optional=column.get("plot_optional"),
            )
            for column in columns_config["columns"]
        ]
    )


COLUMNS = _load_columns_from_yaml()

# ########################################### PAGE HEADER

st.set_page_config(page_title="AlphaKraken: overview", layout="wide")

show_sandbox_message()

st.markdown("# Overview")

st.write(
    f"Current Kraken time: {datetime.now(tz=pytz.UTC).replace(microsecond=0)} [all time stamps are given in UTC!]"
)


days = 60
max_age_url = f"{APP_URL}/overview?max_age={days}"
st.markdown(
    f"""
    Note: for performance reasons, by default only data for the last {DEFAULT_MAX_AGE_OVERVIEW} days are loaded.
    If you want to see more data, use the `?max_age=` query parameter in the url, e.g.
    <a href="{max_age_url}" target="_self">{max_age_url}</a>
    """,
    unsafe_allow_html=True,
)

st.write(
    "Use the filter and date select to narrow down results both in the table and the plots below."
)

display_info_message()

# ########################################### LOGIC
max_age_in_days = float(
    st.query_params.get(QueryParams.MAX_AGE, DEFAULT_MAX_AGE_OVERVIEW)
)


def _harmonize_df(df: pd.DataFrame) -> pd.DataFrame:
    """Harmonize the DataFrame by mapping all alternative names to their current ones."""
    names_mapping = {
        alternative_name: column.name
        for column in COLUMNS
        if column.alternative_names
        for alternative_name in column.alternative_names  # type: ignore[not-iterable]
        if column.alternative_names is not None
    }
    df = df.rename(columns=names_mapping)

    if "gradient_length" in combined_df.columns:
        combined_df["gradient_length"] = combined_df["gradient_length"].apply(
            lambda x: round(x, 1)
        )

    # map all columns of the same name to the first one, assuming that not more than one of the values are filled
    return df.groupby(axis=1, level=0).first()


with st.spinner("Loading data ..."):
    combined_df, data_timestamp = get_combined_raw_files_and_metrics_df(
        max_age_in_days=max_age_in_days, stop_at_no_data=True
    )
    combined_df = _harmonize_df(combined_df)
    combined_df[Cols.IS_BASELINE] = False

    # Load and merge baseline data if specified
    baseline_raw_files = st.query_params.get(QueryParams.BASELINE, "")
    if baseline_raw_files:
        baseline_file_names = [name.strip() for name in baseline_raw_files.split(",")]
        baseline_df, _ = get_combined_raw_files_and_metrics_df(
            raw_file_ids=baseline_file_names
        )

        baseline_df[Cols.IS_BASELINE] = True
        baseline_df = _harmonize_df(baseline_df)
        # this is a hack to prevent index clashing
        baseline_df.index = [BASELINE_PREFIX + str(idx) for idx in baseline_df.index]
        combined_df = pd.concat([combined_df, baseline_df], ignore_index=False)

# ########################################### DISPLAY: table

known_columns = [
    column.name for column in COLUMNS if column.name in combined_df.columns
]
columns_at_end = [column.name for column in COLUMNS if column.at_end] + [
    col for col in combined_df.columns if col.endswith("_std")
]
columns_to_hide = [column.name for column in COLUMNS if column.hide]


def _get_column_order(df: pd.DataFrame) -> list[str]:
    """Get column order."""
    return (
        [col for col in known_columns if col not in columns_at_end + columns_to_hide]
        + [
            col
            for col in df.columns
            if col not in known_columns + columns_at_end + columns_to_hide
        ]
        + columns_at_end
    )


def _filter_valid_columns(columns: list[str], df: pd.DataFrame) -> list[str]:
    """Filter out `columns` that are not in the `df`."""
    return [col for col in columns if col in df.columns]


@st.cache_data
def df_to_csv(df: pd.DataFrame) -> str:
    """Convert a DataFrame to a CSV string."""
    return df.to_csv().encode("utf-8")


# using a fragment to avoid re-doing the above operations on every filter change
# cf. https://docs.streamlit.io/develop/concepts/architecture/fragments
@st.experimental_fragment
def _display_table_and_plots(  # noqa: PLR0915,C901,PLR0912 (too many statements, too complex, too many branches)
    df: pd.DataFrame,
    max_age_in_days: float,
    filter_value: str,
    data_timestamp: datetime,
) -> None:
    """A fragment that displays a DataFrame with a filter."""
    st.markdown("## Data")

    st.text(f"Last fetched {data_timestamp.strftime('%Y-%m-%d %H:%M:%S')}")
    if st.button("🔄 Refresh"):
        get_raw_file_and_metrics_data.clear()
        st.rerun()

    # filter
    len_whole_df = len(df)
    c1, c2, _ = st.columns([0.5, 0.25, 0.25])

    filtered_df, user_input, filter_errors = show_filter(
        df,
        text_to_display="Filter:",
        st_display=c1,
        default_value=filter_value,
        example_text="astral1 & !hela & AlKr(.*)5ng & status=done & proteins=[400,500] & settings_version=1",
    )
    filtered_df = show_date_select(
        filtered_df,
        st_display=c2,
        max_age_days=9999
        if user_input
        else None,  # hacky way to always display all data if filter is set
    )

    if filter_errors:
        st.warning("\n".join(filter_errors))

    if user_input:
        encoded_user_input = user_input
        for key, value in FILTER_MAPPING.items():
            encoded_user_input = encoded_user_input.replace(" ", "").replace(
                value.strip(), key
            )

        url = f"{APP_URL}/overview?{QueryParams.FILTER}={encoded_user_input}"
        for param in [QueryParams.MOBILE, QueryParams.MAX_AGE, QueryParams.BASELINE]:
            if param in st.query_params:
                url += f"&{param}={st.query_params[param]}"

        st.markdown(
            f"""Hint: save this filter by bookmarking <a href="{url}" target="_self">{url}</a>""",
            unsafe_allow_html=True,
        )

    max_table_len = int(
        st.query_params.get(QueryParams.MAX_TABLE_LEN, DEFAULT_MAX_TABLE_LEN)
    )
    st.write(
        f"Found {len(filtered_df)} / {len_whole_df} entries. Distribution of terminal statuses: {get_terminal_status_counts(filtered_df)} "
        f"Note: data is limited to last {max_age_in_days} days, table display is limited to first {max_table_len} entries. See FAQ how to change this.",
    )

    # Display lag time for latest done files
    lag_times, lag_time = get_lag_time(filtered_df)
    if lag_time:
        st.markdown(
            f"⏱️ Average lag time*: **{lag_time / 60:.1f} minutes** [*from start of acquisition to end of quanting, for last 10 'done' files in selection]"
        )

        filtered_df["lag_time_minutes"] = lag_times / 60
        filtered_df["eta"] = _add_eta(
            filtered_df, datetime.now(tz=pytz.UTC).replace(microsecond=0), lag_time
        )

    # hide the csv download button to not encourage downloading incomplete data
    st.markdown(
        "<style>[data-testid='stElementToolbarButton']:first-of-type { display: none; } </style>",
        unsafe_allow_html=True,
    )
    # display only subset of entries to speed up page loading
    df_to_show = filtered_df.head(max_table_len)

    cmap = plt.get_cmap("RdYlGn")
    cmap_reversed = plt.get_cmap("RdYlGn_r")
    cmap.set_bad(color="white")
    cmap_reversed.set_bad(color="white")

    # Separate columns by gradient direction
    green_is_high_columns = _filter_valid_columns(
        [column.name for column in COLUMNS if column.color_gradient == "green_is_high"],
        filtered_df,
    )
    red_is_high_columns = _filter_valid_columns(
        [column.name for column in COLUMNS if column.color_gradient == "red_is_high"],
        filtered_df,
    )

    try:
        style = df_to_show.style

        # Apply green_is_high gradient (red=low, green=high)
        if green_is_high_columns:
            style = style.background_gradient(
                subset=green_is_high_columns,
                cmap=cmap,
            )

        # Apply red_is_high gradient (green=low, red=high)
        if red_is_high_columns:
            style = style.background_gradient(
                subset=red_is_high_columns,
                cmap=cmap_reversed,
            )

        st.dataframe(
            style.apply(highlight_status_cell, axis=1)
            .format(
                subset=list(filtered_df.select_dtypes(include=["float64"]).columns),
                formatter="{:.3}",
            )
            .format(
                subset=[
                    "settings_version",
                ],
                formatter="{:.0f}",
            ),
            column_order=_get_column_order(filtered_df),
        )
    except Exception as e:  # noqa: BLE001
        _log(e)
        st.dataframe(df_to_show)

    c1, _ = st.columns([0.5, 0.5])
    with c1.expander("Click here for help ..."):
        st.info(
            """
            #### Explanation of 'status' information
            - `done`: The file has been fully processed successfully.
            - `done_not_quanted`: The file has been handled successfully, but was not quanted (check the "status_details" column).
            - `acquisition_failed`: the acquisition of the file failed (check the "status_details" column).
            - `quanting_failed`: something went wrong with the quanting, check the "status_details" column for more information:
              - `NO_RECALIBRATION_TARGET`: alphaDIA did not find enough precursors to calibrate the data.
              - `NOT_DIA_DATA`: the file is not DIA data.
              - `TIMEOUT`: the quanting job took too long and was stopped
              - `_*`: a underscore as prefix indicates a known error, whose root cause has not been investigated yet.
              - `__*`: a double underscore as prefix indicates that there was an error while investigating the error.
            - `error`: an unknown error happened during processing, check the "status_details" column for more information
                and report it to the developers if unsure.

            All other states are transient and should be self-explanatory. If you feel a file stays in a certain status
            for too long, please report it to the developers.
        """,
            icon="ℹ️",  # noqa: RUF001
        )

    # ########################################### DISPLAY: Download buttons

    c1, c2, _ = st.columns([0.25, 0.25, 0.5])
    c1.download_button(
        label=f"⬇️ Download filtered table ({len(filtered_df)} entries)",
        data=df_to_csv(filtered_df),
        file_name=f"{data_timestamp.strftime('AlphaKraken_%Y%m%d-%H%M%S_filtered')}.csv",
        mime="text/csv",
    )

    c2.download_button(
        label=f"⬇️ Download all data ({len(df)} entries)",
        data=df_to_csv(df),
        file_name=f"{data_timestamp.strftime('AlphaKraken_%Y%m%d-%H%M%S_all')}.csv",
        mime="text/csv",
    )

    # ########################################### DISPLAY: Files

    st.markdown("## Files")
    c1, c2, _ = st.columns([0.10, 0.10, 0.5])
    prefix = (
        " - "
        if c2.checkbox(
            "AlphaDIA-compatible prefix",
            help="Whether the Multi-line format should carry a hyphen as prefix",
        )
        else ""
    )
    if c1.button(
        "Show file paths for selection",
        help="For the selection in the table, show all file paths on the backup for conveniently copying them manually to another location.",
    ):
        full_info_df = get_full_raw_file_data(list(filtered_df.index))
        file_paths, is_multiple_types = get_full_backup_path(full_info_df)

        with st.expander(f"Found {len(file_paths)} items:", expanded=True):
            if is_multiple_types:
                st.warning(
                    "Warning: more than one instrument type found, please check your selection!"
                )

            st.write("One-line format:")
            file_paths_pretty_one_line = " ".join(file_paths)
            st.code(f"{file_paths_pretty_one_line}")

            st.write("Multi-line format:")
            file_paths_pretty = f"\n{prefix}".join(file_paths)
            st.code(f"{prefix}{file_paths_pretty}")

    # ########################################### DISPLAY: plots

    st.markdown("## Plots")

    st.info(
        "If you don't see any data points try reducing the number by filtering, and/or use Firefox!"
    )

    if filtered_df[Cols.IS_BASELINE].any():
        baseline_samples = filtered_df[filtered_df[Cols.IS_BASELINE]].index.to_list()
        baseline_samples_str = ", ".join(
            [s[len(BASELINE_PREFIX) :] for s in baseline_samples]
        )
        st.info(
            f"Showing baseline data (mean ± std as green lines) for {len(baseline_samples)} samples:\n{baseline_samples_str} "
        )

    c1, c2, c3, c4 = st.columns([0.25, 0.25, 0.25, 0.25])
    column_order = _get_column_order(filtered_df)
    color_by_column = c1.selectbox(
        label="Color by:",
        options=["instrument_id"]
        + [col for col in column_order if col != "instrument_id"],
        help="Choose the column to color by.",
    )
    x = c2.selectbox(
        label="Choose x-axis:",
        options=["file_created"]
        + [col for col in column_order if col != "file_created"],
        help="Set the x-axis. The default 'file_created' is suitable for most cases.",
    )
    show_traces = c3.checkbox(
        label="Show traces",
        value=True,
        help="Show traces for each data point.",
    )
    show_std = c4.checkbox(
        label="Show standard deviations",
        value=False,
        help="Show standard deviations for mean values.",
    )

    for column in [
        column
        for column in COLUMNS
        if (column.plot and column.name in filtered_df.columns)
    ]:
        try:
            _draw_plot(
                filtered_df,
                x=x,
                column=column,
                color_by_column=color_by_column,
                show_traces=show_traces,
                show_std=show_std,
            )
        except Exception as e:  # noqa: BLE001, PERF203
            if not column.plot_optional:
                _log(e, f"Cannot draw plot for {column.name} vs {x}.")
            else:
                st.write("n/a")


def _add_eta(df: pd.DataFrame, now: datetime, lag_time: float) -> pd.Series:
    """Return the "ETA" column for the dataframe."""
    # TODO: this would become more precises if lag times would be calculated per instrument & project
    non_terminal_mask = ~df["status"].isin(TERMINAL_STATUSES)
    eta_timestamps = (
        df.loc[non_terminal_mask, "created_at_"] + pd.Timedelta(seconds=lag_time)
    ).dt.tz_localize("UTC")

    # Convert ETA timestamps to human-readable format showing "in X time"
    def _format_eta(eta_time: datetime) -> str:
        """Format the eta time to a string."""
        time_diff = eta_time.replace(microsecond=0) - now
        if eta_time <= now:
            return f"now ({time_diff})"
        return get_display_time(now - time_diff, now, prefix="in ", suffix="")

    return eta_timestamps.apply(_format_eta)


def _draw_plot(  # noqa: PLR0913
    df_with_baseline: pd.DataFrame,
    *,
    x: str,
    column: Column,
    color_by_column: str,
    show_traces: bool,
    show_std: bool,
) -> None:
    """Draw a plot of a DataFrame."""
    df_with_baseline = df_with_baseline.sort_values(by=x)

    df = df_with_baseline[~df_with_baseline[Cols.IS_BASELINE]]
    y = column.name
    y_is_numeric = pd.api.types.is_numeric_dtype(df[y])
    median_ = df[y].median() if y_is_numeric else 0
    title = f"{y} (median= {median_:.2f})" if y_is_numeric else y

    hover_data = _filter_valid_columns(
        [
            "file_created",
            "size_gb",
            "precursors",
            "status",
        ],
        df,
    )

    if y == "status" and "status_details" in df:
        df.loc[pd.isna(df["status_details"]), "status_details"] = ""
        hover_data.append("status_details")

    fig = px.scatter(
        df,
        x=x,
        y=y,
        color=color_by_column,
        hover_name="_id",
        hover_data=hover_data,
        title=title,
        height=400,
        error_y=_get_yerror_column_name(y, df) if show_std else None,
        log_y=column.log_scale,
    )
    if y_is_numeric and show_traces:
        symbol = [
            "x" if x in ERROR_STATUSES else "circle" for x in df["status"].to_numpy()
        ]
        fig.update_traces(mode="lines+markers", marker={"symbol": symbol})
    fig.add_hline(y=median_, line_dash="dash", line={"color": "lightgrey"})

    # Add baseline if baseline data is available
    if y_is_numeric:
        baseline_df = df_with_baseline[df_with_baseline[Cols.IS_BASELINE]]
        if len(baseline_df) > 0 and y in baseline_df.columns:
            baseline_mean = baseline_df[y].mean()
            baseline_std = baseline_df[y].std()

            fig.add_hline(
                y=baseline_mean,
                line_dash="dash",
                line={"color": "green"},
                annotation_text=f"Baseline Mean: {baseline_mean:.2f} ± {baseline_std:.2f}",
                annotation_position="bottom right",
            )
            if not pd.isna(baseline_std):
                for err in [-baseline_std, baseline_std]:
                    fig.add_hline(
                        y=baseline_mean + err,
                        line_dash="dot",
                        line={"color": "green"},
                    )

    display_plotly_chart(fig)


def _get_yerror_column_name(y_column_name: str, df: pd.DataFrame) -> str | None:
    """Get the name of the error column for `y_column_name`, if it endwith '_mean' and is available in the `df`."""
    if not y_column_name.endswith("_mean"):
        return None

    if (yerror_column_name := y_column_name.replace("_mean", "_std")) not in df.columns:
        return None

    return yerror_column_name


filter_value = st.query_params.get(QueryParams.FILTER, "")
for key_, value_ in FILTER_MAPPING.items():
    filter_value = filter_value.lower().replace(key_.lower(), value_)

_display_table_and_plots(combined_df, max_age_in_days, filter_value, data_timestamp)<|MERGE_RESOLUTION|>--- conflicted
+++ resolved
@@ -37,13 +37,9 @@
 
 from shared.db.models import ERROR_STATUSES, TERMINAL_STATUSES
 
-<<<<<<< HEAD
 BASELINE_PREFIX = "BASELINE_"
 
-_log(f"loading {__file__}")
-=======
 _log(f"loading {__file__} {st.query_params}")
->>>>>>> ba8b0420
 
 
 @dataclass
