"""Module to display status warnings in the Streamlit app."""

import streamlit as st
from service.db import df_from_db_data, get_status_data

from shared.db.models import KrakenStatusValues


<<<<<<< HEAD
# from service.db import df_from_db_data, get_status_data
def display_status_warning() -> None:
=======
def show_status_warning() -> None:
>>>>>>> 37dd18bf
    """Display a warning if there are instruments with issues."""
    status_data_df = df_from_db_data(get_status_data())
    nok_status_df = status_data_df[status_data_df["status"] != KrakenStatusValues.OK]
    if len(nok_status_df):
        instruments_with_issues = nok_status_df["_id"].unique()
        st.warning(
            f"AlphaKraken currently has issues with the following instrument(s): **{', '.join(instruments_with_issues)}** . "
            "Please check the status page for more information.",
            icon="⚠️",
        )
        st.page_link("pages_/status.py", label="➔ Go to status page")<|MERGE_RESOLUTION|>--- conflicted
+++ resolved
@@ -6,12 +6,7 @@
 from shared.db.models import KrakenStatusValues
 
 
-<<<<<<< HEAD
-# from service.db import df_from_db_data, get_status_data
-def display_status_warning() -> None:
-=======
 def show_status_warning() -> None:
->>>>>>> 37dd18bf
     """Display a warning if there are instruments with issues."""
     status_data_df = df_from_db_data(get_status_data())
     nok_status_df = status_data_df[status_data_df["status"] != KrakenStatusValues.OK]
